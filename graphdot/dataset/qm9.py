#!/usr/bin/env python
# -*- coding: utf-8 -*-
import io
import tarfile
import numpy as np
import pandas as pd
from ase import Atoms
from tqdm import tqdm
from ._get import get


def QM9(
    download_url='https://ndownloader.figshare.com/files/3195389',
    local_filename='dsgdb9nsd.xyz.tar.bz2', overwrite=False, ase=False
):
    '''Quantum chemistry structures and properties of 134 kilo molecules.

    References:

    - Ramakrishnan, Raghunathan, et al. "Quantum chemistry structures and
    properties of 134 kilo molecules." Scientific data 1.1 (2014): 1-7.

    Parameters
    ----------
    download_url: str
        URL to download the qm7.mat data file.
    local_filename: str
        Name for local storage of the data file.
    overwrite: bool
        Whether or not to overwrite the local file if one already exists.
    ase: bool
        Whether to create ASE Atoms objects from the dataset.

    Returns
    -------
    qm9: DataFrame
        A dataframe containing the data from QM9.
    '''
    try:
        f = get(download_url, local_filename)
    except Exception as e:
        raise RuntimeError(
            f'Acquiring {local_filename} failed due to error: {e}.'
        )

    data = []
    tf = tarfile.open(f, 'r:bz2')
    for xyz in tqdm(tf, total=133885):
        content = io.TextIOWrapper(tf.extractfile(xyz)).read()
        content = content.replace('*^', 'E')
        lines = content.split('\n')
        n_atoms = int(lines[0])
        fields = lines[1][4:].strip().split('\t')
        symbols, x, y, z, charges = zip(*[line.split('\t')
                                          for line in lines[2:n_atoms + 2]])
        data.append(tuple(
            # scalar properties
<<<<<<< HEAD
            [int(fields[0])] + [float(w) for w in fields[1:]] + 
=======
            [int(fields[0])] + [float(w) for w in fields[1:]] +
>>>>>>> 44e4df24
            # atomic coordinates
            [symbols, np.array([x, y, z]).T.tolist(), charges] +
            # vibrational frequencies
            [list(map(float, lines[n_atoms + 2].strip().split('\t')))] +
            # SMILES
            lines[n_atoms + 3].strip().split('\t') +
            # InChI
            lines[n_atoms + 4].strip().split('\t')
        ))

    qm9 = pd.DataFrame(
        data,
        columns=[
            'id', 'A', 'B', 'C', 'mu', 'alpha', 'e_HOMO', 'e_LUMO', 'e_gap',
            'R2', 'zpve', 'U0', 'U', 'H', 'G', 'Cv', 'symbols', 'xyz',
            'charges_mulliken', 'freq', 'smiles_gdb', 'smiles_opt',
            'inchi_gdb', 'inchi_opt'
        ]
    )

    if ase is True:
        qm9['atoms'] = qm9.apply(
            lambda row: Atoms(
                symbols=row.symbols,
                positions=row.xyz,
                charges=row.charges_mulliken
            ),
            axis=1
        )

    return qm9<|MERGE_RESOLUTION|>--- conflicted
+++ resolved
@@ -55,11 +55,7 @@
                                           for line in lines[2:n_atoms + 2]])
         data.append(tuple(
             # scalar properties
-<<<<<<< HEAD
-            [int(fields[0])] + [float(w) for w in fields[1:]] + 
-=======
             [int(fields[0])] + [float(w) for w in fields[1:]] +
->>>>>>> 44e4df24
             # atomic coordinates
             [symbols, np.array([x, y, z]).T.tolist(), charges] +
             # vibrational frequencies
